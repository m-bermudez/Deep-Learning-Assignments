--- conflicted
+++ resolved
@@ -81,17 +81,10 @@
 
 # Training params
 num_epochs = 2
-<<<<<<< HEAD
-batch_size = 2 if torch.cuda.is_available() else 2
-learning_rate = 2e-5
-gradient_accumulation_steps = 2
-warmup_steps = 500
-=======
 batch_size = 4 if torch.cuda.is_available() else 2
 learning_rate = 1e-5
 gradient_accumulation_steps = 4
 warmup_steps = 200
->>>>>>> 1864e742
 logging_steps = 50
 
 # Max lengths
